--- conflicted
+++ resolved
@@ -29,15 +29,13 @@
         from .spookynet import SpookyNetCore as Core
         from .spookynet import DEFAULT_BUILD_PARAMS, DEFAULT_LAYER_PARAMS
         special_loss = {}
-<<<<<<< HEAD
+    elif architecture.lower() == "mace":
+        from .mace import MACEWrapper as Core
+        from .mace import DEFAULT_BUILD_PARAMS, DEFAULT_LAYER_PARAMS
+        special_loss = {}
     elif architecture.lower() == "leftnet":
         from .leftnet import LEFTNet as Core
         DEFAULT_BUILD_PARAMS, DEFAULT_LAYER_PARAMS = None, None
-=======
-    elif architecture.lower() == "mace":
-        from .mace import MACEWrapper as Core
-        from .mace import DEFAULT_BUILD_PARAMS, DEFAULT_LAYER_PARAMS
->>>>>>> 6a7796af
         special_loss = {}
     LOSS_REGISTER.update(special_loss)
     return Core, DEFAULT_BUILD_PARAMS, DEFAULT_LAYER_PARAMS
@@ -134,13 +132,8 @@
         model_str: str, 
         loss: Dict, 
         architecture: str, 
-<<<<<<< HEAD
-        build_params=dict(), layers=None,
-        pretrain_path=None, **params
-=======
         build_params: Optional[Dict]=None, layers: Optional[List[Dict]]=None,
         pretrain_path: Optional[str]=None
->>>>>>> 6a7796af
     ) -> None:
         self.datahub = datahub
         self.trainer = trainer
